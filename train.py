--- conflicted
+++ resolved
@@ -66,19 +66,6 @@
         print(f'AVG SCORE: {avg_score:4.0f}')
         exit()
 
-<<<<<<< HEAD
-    listdir = os.listdir(args.config_dir)
-    listdir.sort()
-    for cfg_file in listdir:
-        gin.parse_config_file(os.path.join(args.config_dir, cfg_file))
-        seeds = [(args.seed * (i + 101)) ** 2 for i in range(args.num_envs * 2)]
-        train_envs = gym.vector.SyncVectorEnv(
-            [make_env(gym_id, seeds[i], i, False, args.output_dir)
-             for i in range(args.num_envs)])
-        test_envs = gym.vector.SyncVectorEnv(
-            [make_env(gym_id, seeds[i % (args.num_envs * 2)], i, args.video, args.output_dir)
-             for i in range(100)])  # test for 100 runs
-=======
     listdir = sorted(os.listdir(args.config_dir))
     for cfg_file in listdir:
         gin.parse_config_file(os.path.join(args.config_dir, cfg_file))
@@ -86,7 +73,6 @@
                               capture_video=args.video, output_dir=args.output_dir)
         test_envs = get_envs(n_envs=args.test_envs, seed=args.seed, gym_id=gym_id,
                              capture_video=args.video, output_dir=args.output_dir)
->>>>>>> 511c006c
         agent = get_agent(args.agent, train_envs, output_dir=args.output_dir, gym_id=gym_id)
         agent, scores = train_agent(agent, train_envs, test_envs, seed=args.seed, output_dir=args.output_dir)
         agent.save(ver=-1)