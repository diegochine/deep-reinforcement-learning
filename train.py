import argparse
import os
import random
from functools import partial

import numpy as np
import gym
from argparse import ArgumentParser

from pyagents.agents import DQNAgent, DistributionalDQNAgent, VPG, A2C, DDPG, PPO
from pyagents.networks import DiscreteQNetwork, PolicyNetwork, ValueNetwork, SharedBackboneACNetwork, ACNetwork, \
    DistributionalQNetwork
from pyagents.memory import PrioritizedBuffer, UniformBuffer
from pyagents.utils import train_agent
import tensorflow as tf
from tensorflow.keras.optimizers import Adam
import gin

from pyagents.utils.training_utils import test_agent, get_optimizer


def load_agent(algo, path, ver):
    if algo == 'dqn':
        agent = DQNAgent.load(path, ver=ver, epsilon=0.00, training=False)
    elif algo == 'vpg':
        agent = VPG.load(path, ver=ver, training=False)
    elif algo == 'a2c':
        agent = A2C.load(path, ver=ver, training=False)
    elif algo == 'ddpg':
        agent = DDPG.load(path, ver=ver, training=False)
    elif algo == 'ppo':
        agent = PPO.load(path, ver=ver, training=False)
    else:
        raise ValueError(f'unsupported algorithm {algo}')
    return agent


@gin.configurable
def get_agent(algo, env, output_dir, act_start_learning_rate=3e-4, buffer='uniform', scaling=None,
              crit_start_learning_rate=None, schedule=True, wandb_params=None, gym_id=None, training_steps=10 ** 5):
    if crit_start_learning_rate is None:
        crit_start_learning_rate = act_start_learning_rate
    if schedule:
        act_learning_rate = tf.keras.optimizers.schedules.PolynomialDecay(act_start_learning_rate,
                                                                          training_steps,
                                                                          act_start_learning_rate / 1000)
        crit_learning_rate = tf.keras.optimizers.schedules.PolynomialDecay(crit_start_learning_rate,
                                                                           training_steps,
                                                                           crit_start_learning_rate / 1000)
    else:
        act_learning_rate = act_start_learning_rate
        crit_learning_rate = crit_start_learning_rate
    if isinstance(env, gym.vector.VectorEnv):
        state_shape = env.single_observation_space.shape
        action_space = env.single_action_space
    else:
        state_shape = env.observation_space.shape
        action_space = env.action_space
    if wandb_params is not None:
        wandb_params['group'] = gym_id
    if algo == 'dqn':
        assert isinstance(action_space, gym.spaces.Discrete), 'DQN only works in discrete environments'
        action_shape = action_space.n
        q_net = DiscreteQNetwork(state_shape, action_shape)
        optim = Adam(learning_rate=act_learning_rate)
        agent = DQNAgent(state_shape, action_shape, q_network=q_net, buffer=buffer, optimizer=optim,
                         name='dqn', wandb_params=wandb_params, save_dir=output_dir,
                         log_dict={'learning_rate': act_start_learning_rate})
    elif algo == 'distributionaldqn':
        assert isinstance(action_space, gym.spaces.Discrete), 'DQN only works in discrete environments'
        action_shape = action_space.n
        q_net = DistributionalQNetwork(state_shape, action_shape)
        optim = Adam(learning_rate=act_learning_rate)
        agent = DistributionalDQNAgent(state_shape, action_shape, q_net, buffer=buffer, optimizer=optim,
                                       name='dqn', wandb_params=wandb_params, save_dir=output_dir,
                                       log_dict={'learning_rate': act_start_learning_rate})
    elif algo == 'vpg':
        if isinstance(action_space, gym.spaces.Discrete):
            action_shape = (action_space.n,)
            output = 'softmax'
            bounds = None
        else:
            action_shape = action_space.shape
            output = 'gaussian'
            bounds = (action_space.low, action_space.high)
        a_net = PolicyNetwork(state_shape, action_shape, output=output, bounds=bounds)
        v_net = ValueNetwork(state_shape)
        a_opt = get_optimizer(learning_rate=act_learning_rate)
        v_opt = get_optimizer(learning_rate=crit_learning_rate)
        agent = VPG(state_shape, action_shape,
                    actor=a_net, critic=v_net, actor_opt=a_opt, critic_opt=v_opt,
                    name='vpg', wandb_params=wandb_params, save_dir=output_dir,
                    log_dict={'actor_learning_rate': act_start_learning_rate,
                              'critic_learning_rate': crit_start_learning_rate})
    elif algo == 'ppo':
        if isinstance(action_space, gym.spaces.Discrete):
            action_shape = (action_space.n,)
            output = 'softmax'
            bounds = None
        else:
            action_shape = action_space.shape
            output = 'gaussian'
            bounds = (action_space.low, action_space.high)
        a_net = PolicyNetwork(state_shape, action_shape, output=output, bounds=bounds)
        v_net = ValueNetwork(state_shape)
        a_opt = get_optimizer(learning_rate=act_learning_rate)
        v_opt = get_optimizer(learning_rate=crit_learning_rate)
        agent = PPO(state_shape, action_shape,
                    actor=a_net, critic=v_net, actor_opt=a_opt, critic_opt=v_opt,
                    name='ppo', wandb_params=wandb_params, save_dir=output_dir,
                    log_dict={'actor_learning_rate': act_start_learning_rate,
                              'critic_learning_rate': crit_start_learning_rate})
    elif algo == 'a2c':
        if isinstance(action_space, gym.spaces.Discrete):
            action_shape = (action_space.n,)
            output = 'softmax'
            bounds = None
        else:
            action_shape = action_space.shape
            output = 'beta'
            bounds = (action_space.low, action_space.high)
        ac_net = SharedBackboneACNetwork(state_shape, action_shape, output=output, bounds=bounds)
        opt = get_optimizer(learning_rate=act_learning_rate)
        agent = A2C(state_shape, action_shape, actor_critic=ac_net, opt=opt,
                    name='a2c', wandb_params=wandb_params, save_dir=output_dir,
                    log_dict={'learning_rate': act_start_learning_rate})
    elif algo == 'ddpg':
        assert isinstance(action_space, gym.spaces.Box), 'DDPG only works in continuous spaces'
        action_shape = action_space.shape
        bounds = (action_space.low, action_space.high)
        buffer = PrioritizedBuffer() if buffer == 'prioritized' else UniformBuffer()
        pi_params = {'bounds': bounds,
                     'out_params': {'activation': 'tanh'}}
        q_params = {}
        ac = ACNetwork(state_shape=state_shape, action_shape=action_shape,
                       pi_out='continuous', pi_params=pi_params, q_params=q_params)
        a_opt = get_optimizer(learning_rate=act_learning_rate)
        c_opt = get_optimizer(learning_rate=crit_learning_rate)
        agent = DDPG(state_shape, action_shape, actor_critic=ac, buffer=buffer, actor_opt=a_opt, critic_opt=c_opt,
                     action_bounds=bounds, name='ddpg', wandb_params=wandb_params, save_dir=output_dir,
                     log_dict={'actor_learning_rate': act_start_learning_rate,
                               'critic_learning_rate': crit_start_learning_rate})
    else:
        raise ValueError(f'unsupported algorithm {algo}')
    return agent


def reset_random_seed(seed):
    os.environ['PYTHONHASHSEED'] = str(seed)
    tf.random.set_seed(seed)
    np.random.seed(seed)
    random.seed(seed)


def make_env(gym_id, seed, idx, capture_video, output_dir):
    reset_random_seed(seed)

    def thunk():
        if not os.path.isdir(output_dir):
            os.mkdir(output_dir)
        env_args = dict()
        if gym_id.startswith('ALE'):
            env_args = dict(full_action_space=False,  # reduced action space for easier learning
                            )
        env = gym.make(gym_id, **env_args)
        env = gym.wrappers.RecordEpisodeStatistics(env)
<<<<<<< HEAD
        if capture_video:
            if idx == 0:
                if not os.path.isdir(f"{output_dir}/videos"):
                    os.mkdir(f"{output_dir}/videos")
                env = gym.wrappers.RecordVideo(env, f"{output_dir}/videos", episode_trigger=lambda s: (s % 10) == 0)
=======
        if capture_video and idx == 0:
            if not os.path.isdir(f"{output_dir}/videos"):
                os.mkdir(f"{output_dir}/videos")
            env = gym.wrappers.RecordVideo(env, f"{output_dir}/videos", episode_trigger=lambda s: (s % 2) == 0)
>>>>>>> 7e0087e9
        env.seed(seed)
        env.action_space.seed(seed)
        env.observation_space.seed(seed)
        return env

    return thunk


if __name__ == "__main__":
    import warnings

    warnings.filterwarnings('ignore', category=DeprecationWarning)
    parser = ArgumentParser(description="Script for training a sample agent on Gym")
    parser.add_argument('-a', '--agent', type=str, help='which agent to use, either DQN, VPG, A2C or DDPG')
    parser.add_argument('-c', '--config-dir', type=str, default='', help='path to dir containing gin config file')
    parser.add_argument('-tv', '--test-ver', type=int, default=None,
                        help='if -1, use final version; if >=0, performs evaluation using this version')
    parser.add_argument('-e', '--env', type=str, default='cartpole',
                        help='env to use, choices: cartpole, pendulum, bipedalwalker')
    parser.add_argument('-n', '--num-envs', type=int, default=1,
                        help='number of parallel envs for vectorized environment')
    parser.add_argument('-o', '--output-dir', type=str, default='',
                        help='directory where to store trained agent(s)')
    parser.add_argument('-s', '--seed', type=int, default=42,
                        help='random seed')
    parser.add_argument('--video', action=argparse.BooleanOptionalAction, default=False,
                        help='number of parallel envs for vectorized environment')
    args = parser.parse_args()
    args.env = args.env.lower()
    if args.env.startswith('a'):
        gym_id = 'Acrobot-v1'
    elif args.env.startswith('bi'):
        gym_id = 'BipedalWalker-v3'
    elif args.env.startswith('br'):
        gym_id = 'ALE/Breakout-ram'
    elif args.env.startswith('c'):
        gym_id = 'CartPole-v1'
    elif args.env.startswith('l'):
        gym_id = 'LunarLander-v2'
    elif args.env.startswith('m'):
        gym_id = 'MountainCar-v0'
    elif args.env.startswith('p'):
        gym_id = 'Pendulum-v1'
    else:
        raise ValueError(f'unsupported env {args.env}')
    if not args.output_dir:
        args.output_dir = f'output/{args.agent}-{gym_id.replace("/", "-")}'
    reset_random_seed(args.seed)
    if args.test_ver is not None:
        agent = load_agent(args.agent, args.output_dir, args.test_ver)
        envs = gym.vector.SyncVectorEnv(
            [make_env(gym_id, (args.seed * (3 * i)) ** 2, i, True, args.output_dir)
             for i in range(100)])  # test for 100 runs
        scores = test_agent(agent, envs, render=False)
        avg_score = np.mean(scores)
        print(f'AVG SCORE: {avg_score:4.0f}')
        exit()

    for cfg_file in os.listdir(args.config_dir):
        gin.parse_config_file(os.path.join(args.config_dir, cfg_file))
        train_envs = gym.vector.SyncVectorEnv(
            [make_env(gym_id, (args.seed * (i + 101)) ** 2, i, False, args.output_dir)
             for i in range(args.num_envs)])
        test_envs = gym.vector.SyncVectorEnv(
            [make_env(gym_id, (args.seed * (i + 8)) ** 2, i, args.video, args.output_dir)
             for i in range(100)])  # test for 100 runs
        agent = get_agent(args.agent, train_envs, output_dir=args.output_dir, gym_id=gym_id)
        agent, scores = train_agent(agent, train_envs, test_envs, output_dir=args.output_dir)
        agent.save(ver=-1)<|MERGE_RESOLUTION|>--- conflicted
+++ resolved
@@ -1,7 +1,6 @@
 import argparse
 import os
 import random
-from functools import partial
 
 import numpy as np
 import gym
@@ -164,18 +163,10 @@
                             )
         env = gym.make(gym_id, **env_args)
         env = gym.wrappers.RecordEpisodeStatistics(env)
-<<<<<<< HEAD
-        if capture_video:
-            if idx == 0:
-                if not os.path.isdir(f"{output_dir}/videos"):
-                    os.mkdir(f"{output_dir}/videos")
-                env = gym.wrappers.RecordVideo(env, f"{output_dir}/videos", episode_trigger=lambda s: (s % 10) == 0)
-=======
         if capture_video and idx == 0:
             if not os.path.isdir(f"{output_dir}/videos"):
                 os.mkdir(f"{output_dir}/videos")
             env = gym.wrappers.RecordVideo(env, f"{output_dir}/videos", episode_trigger=lambda s: (s % 2) == 0)
->>>>>>> 7e0087e9
         env.seed(seed)
         env.action_space.seed(seed)
         env.observation_space.seed(seed)
@@ -186,8 +177,8 @@
 
 if __name__ == "__main__":
     import warnings
-
     warnings.filterwarnings('ignore', category=DeprecationWarning)
+
     parser = ArgumentParser(description="Script for training a sample agent on Gym")
     parser.add_argument('-a', '--agent', type=str, help='which agent to use, either DQN, VPG, A2C or DDPG')
     parser.add_argument('-c', '--config-dir', type=str, default='', help='path to dir containing gin config file')
