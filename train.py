--- conflicted
+++ resolved
@@ -102,65 +102,8 @@
                      log_dict={'actor_learning_rate': act_start_learning_rate,
                                'critic_learning_rate': crit_start_learning_rate})
     else:
-<<<<<<< HEAD
-        player = DDPG.load('output/ddpg', ver=test_ver, training=False)
-    if player.is_logging:
-        wandb.define_metric('score', step_metric="episode", summary="max")
-    scores = []
-    movavg100 = []
-    pi_losses = []
-    q_losses = []
-
-    for episode in range(1, n_episodes + 1):
-
-        s_t = env.reset()
-        s_t = np.reshape(s_t, player.state_shape)
-        step = 0
-        score = 0
-        done = False
-
-        while not done and step < max_steps:
-            if is_testing:
-                env.render()
-            a_t = player.act(s_t.reshape(1, -1))[0]
-            s_tp1, r_t, done, info = env.step(a_t)
-            # r_t = r_t if not done else -100
-            s_tp1 = np.reshape(s_tp1, player.state_shape)
-            player.remember(state=s_t, action=a_t, reward=r_t, next_state=s_tp1, done=done)
-            s_t = s_tp1
-
-            if not is_testing and step % steps_to_train == 0:
-                for _ in range(steps_to_train):
-                    losses = player.train(batch_size)
-                    pi_losses.append(losses['policy_loss'])
-                    q_losses.append(losses['critic_loss'])
-            step += 1
-            score += r_t
-
-        scores.append(score)
-        movavg_score = np.mean(scores[-100:])
-        movavg100.append(movavg_score)
-        if episode % 1 == 0:
-            print(f'EPISODE: {episode:4d}/{n_episodes:4d}, '
-                  f'SCORE: {scores[-1]:5.0f} (MOVAVG {movavg_score:5.0f}), '
-                  f'POLICY LOSS: {np.mean(pi_losses):3.2f}, ',
-                  f'Q LOSS: {np.mean(q_losses):3.2f}')
-            pi_losses = []
-            q_losses = []
-
-        if player.is_logging:
-            wandb.log({'score': scores[-1], 'episode': episode})
-
-        if not is_testing:
-            player.train(batch_size)
-            if (episode % 10) == 0:
-                player.save(ver=episode // 10)
-
-    return scores, movavg100
-=======
         raise ValueError(f'unsupported algorithm {algo}')
     return agent
->>>>>>> d9743354
 
 
 def reset_random_seed(seed):
