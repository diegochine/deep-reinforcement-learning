import gin
import numpy as np
from pyagents.policies.policy import Policy
from pyagents.policies.randomdiscretepolicy import RandomDiscretePolicy


@gin.configurable
class EpsGreedyPolicy(Policy):

    def __init__(self, policy, epsilon=0.1, epsilon_decay=0.99, epsilon_min=0.01):
        self._policy = policy
        self._random_policy = RandomDiscretePolicy(self._policy.state_shape, self._policy.action_shape)
        self._epsilon = epsilon
        self._epsilon_decay = epsilon_decay
        self._epsilon_min = epsilon_min
        super().__init__(self._policy.state_shape, self._policy.action_shape)

    def update_eps(self):
        self._epsilon = max(self._epsilon_min, self._epsilon * self._epsilon_decay)

    @property
    def is_discrete(self):
        return True  # TODO should also work for continuous policies

    def log_prob(self, output, action):
        raise NotImplementedError('method not exposed by eps greedy')

    def entropy(self, output):
        raise NotImplementedError('method not exposed by eps greedy')

<<<<<<< HEAD

=======
>>>>>>> 7e0087e9
    @property
    def epsilon(self):
        return self._epsilon

    def _act(self, obs, mask=None, training=True):
        if training and np.random.rand() <= self._epsilon:
            return self._random_policy.act(obs, mask=mask, training=training)
        else:
            return self._policy.act(obs, mask=mask, training=training)

    def _distribution(self, obs):
        if np.random.rand() <= self._epsilon:
            return self._random_policy.distribution(obs)
        else:
            return self._policy.distribution(obs)<|MERGE_RESOLUTION|>--- conflicted
+++ resolved
@@ -28,10 +28,6 @@
     def entropy(self, output):
         raise NotImplementedError('method not exposed by eps greedy')
 
-<<<<<<< HEAD
-
-=======
->>>>>>> 7e0087e9
     @property
     def epsilon(self):
         return self._epsilon
