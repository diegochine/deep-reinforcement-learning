--- conflicted
+++ resolved
@@ -29,17 +29,10 @@
         if isinstance(buffer, Buffer):
             buffer.set_save_dir(self._save_dir)
             self._memory: Buffer = buffer
-<<<<<<< HEAD
-        elif buffer == 'uniform':
-            self._memory: Buffer = UniformBuffer(save_dir=self._save_dir)
-        elif buffer == 'prioritized':
-            self._memory: Buffer = PrioritizedBuffer(save_dir=save_dir)
-=======
         elif buffer == 'uniform' or buffer is None:  # default
             self._memory: Buffer = UniformBuffer(save_dir=self._save_dir)
         elif buffer == 'prioritized':
             self._memory: Buffer = PrioritizedBuffer(save_dir=self._save_dir)
->>>>>>> 01b7f4db
         else:
             raise ValueError(f'unrecognized buffer param {buffer}')
 
