--- conflicted
+++ resolved
@@ -40,11 +40,7 @@
                  name: str = 'SAC',
                  save_dir: str = './output',
                  wandb_params: Optional[dict] = None,
-<<<<<<< HEAD
-                 dtype=tf.float32):
-=======
                  dtype: str = 'float32'):
->>>>>>> 6a7114dd
         super(SAC, self).__init__(state_shape,
                                   action_shape,
                                   training=training,
@@ -52,11 +48,7 @@
                                   save_dir=save_dir,
                                   name=name,
                                   dtype=dtype)
-<<<<<<< HEAD
         if (actor_opt is None or critic_opt is None) and training:
-=======
-        if actor_opt is None or critic_opt is None or alpha_opt is None and training:
->>>>>>> 6a7114dd
             raise ValueError('agent cannot be trained without optimizers')
 
         self._actor = actor
