import gin
import tensorflow as tf

from pyagents.layers.qlayer import QLayer
from pyagents.networks.network import Network, NetworkOutput
from pyagents.networks.encoding_network import EncodingNetwork


@gin.configurable
class QNetwork(Network):
    """A generic DQN for both discrete and continuous action spaces, taking in input a (state, action) pair
     and outputting Q(state, action) """

<<<<<<< HEAD
    def __init__(self, state_shape,
                 action_shape,
                 obs_conv_params=None,
                 obs_fc_params=(64, 64),
                 obs_dropout_params=None,
                 obs_activation='relu',
                 act_fc_params=None,
                 act_dropout_params=None,
                 act_activation='relu',
                 fc_params=(64, 64),
                 dropout_params=None,
                 activation='relu',
                 name='QNetwork',
                 trainable=True,
                 dtype=tf.float32,
                 dueling=False):
=======
    def __init__(self, state_shape, action_shape,
                 obs_conv_params=None, obs_fc_params=(64, 64), obs_dropout_params=None, obs_activation='relu',
                 act_fc_params=None, act_dropout_params=None, act_activation='relu',
                 fc_params=(64, 64), dropout_params=None, activation='relu',
                 name='QNetwork', trainable=True, dtype: str = 'float32', dueling=False):
>>>>>>> 6a7114dd
        super().__init__(name=name, trainable=trainable, dtype=dtype)
        self._config = {'state_shape': state_shape,
                        'action_shape': action_shape,
                        'dueling': dueling,
                        'name': name,
                        'dtype': dtype,
                        'obs_conv_params': obs_conv_params if obs_conv_params else [],
                        'obs_fc_params': obs_fc_params if obs_fc_params else [],
                        'obs_dropout_params': obs_dropout_params if obs_dropout_params else [],
                        'obs_activation': obs_activation,
                        'act_fc_params': act_fc_params if act_fc_params else [],
                        'act_dropout_params': act_dropout_params if act_dropout_params else [],
                        'act_activation': act_activation,
                        'fc_params': fc_params if fc_params else [],
                        'dropout_params': dropout_params if dropout_params else [],
                        'activation': activation}
        self._obs_encoder = EncodingNetwork(
            state_shape,
            conv_params=obs_conv_params,
            fc_params=obs_fc_params,
            dropout_params=obs_dropout_params,
            activation=obs_activation,
            name="obs_encoder",
            dtype=dtype
        )
        if act_fc_params is not None:
            self._act_encoder = EncodingNetwork(
                action_shape,
                conv_params=None,
                fc_params=act_fc_params,
                dropout_params=act_dropout_params,
                activation=act_activation,
                name="act_encoder",
                dtype=dtype)
        else:
            self._act_encoder = None

        self._shared_encoder = EncodingNetwork(
            (obs_fc_params[-1] + (action_shape[0] if act_fc_params is None or len(act_fc_params) == 0 else act_fc_params[-1]),),
            conv_params=None,
            fc_params=fc_params[:-1],
            dropout_params=dropout_params,
            activation=activation,
            name="shared_encoder",
            dtype=dtype
        )
        self._q_layer = QLayer(1, units=fc_params[-1], dropout=dropout_params, dueling=dueling, dtype=dtype)
        self((tf.ones((1, *state_shape)), tf.ones(1, *action_shape)))

    def call(self, inputs, training=False, mask=None):
        obs, action = inputs
        state = self._obs_encoder(obs, training=training)
        if self._act_encoder is not None:
            action = self._act_encoder(action, training=training)
        state_action = tf.concat([state, action], axis=1)
        state_action = self._shared_encoder(state_action, training=training)
        q_values = self._q_layer(state_action, training=training)
        return NetworkOutput(critic_values=q_values)

    def get_config(self):
        config = super().get_config()
        config.update(self._config)
        return config<|MERGE_RESOLUTION|>--- conflicted
+++ resolved
@@ -11,30 +11,11 @@
     """A generic DQN for both discrete and continuous action spaces, taking in input a (state, action) pair
      and outputting Q(state, action) """
 
-<<<<<<< HEAD
-    def __init__(self, state_shape,
-                 action_shape,
-                 obs_conv_params=None,
-                 obs_fc_params=(64, 64),
-                 obs_dropout_params=None,
-                 obs_activation='relu',
-                 act_fc_params=None,
-                 act_dropout_params=None,
-                 act_activation='relu',
-                 fc_params=(64, 64),
-                 dropout_params=None,
-                 activation='relu',
-                 name='QNetwork',
-                 trainable=True,
-                 dtype=tf.float32,
-                 dueling=False):
-=======
     def __init__(self, state_shape, action_shape,
                  obs_conv_params=None, obs_fc_params=(64, 64), obs_dropout_params=None, obs_activation='relu',
                  act_fc_params=None, act_dropout_params=None, act_activation='relu',
                  fc_params=(64, 64), dropout_params=None, activation='relu',
                  name='QNetwork', trainable=True, dtype: str = 'float32', dueling=False):
->>>>>>> 6a7114dd
         super().__init__(name=name, trainable=trainable, dtype=dtype)
         self._config = {'state_shape': state_shape,
                         'action_shape': action_shape,
