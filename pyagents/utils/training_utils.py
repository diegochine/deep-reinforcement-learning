import os
from collections import defaultdict
import numpy as np
import tensorflow as tf
import gin
import wandb
from tensorflow.keras.optimizers import Adam
from tqdm import tqdm


@gin.configurable
def get_optimizer(learning_rate=0.001):
    return Adam(learning_rate=learning_rate)


def train_on_policy_agent(batch_size=128, rollout_steps=100, update_rounds=1):
    def train_step(agent, envs, s_t):
        train_info = {'avg_return': 0, 'avg_len': 0}
        episodes = 0
        for _ in range(rollout_steps):
            agent_out = agent.act(s_t)
            a_t, lp_t = agent_out.actions, agent_out.logprobs
            s_tp1, r_t, done, info = envs.step(a_t)
            agent.remember(state=s_t,
                           action=a_t,
                           reward=r_t,
                           next_state=s_tp1,
                           done=done,
                           logprob=lp_t)
            s_t = s_tp1

            for single_step in info:
                if "episode" in single_step.keys():
                    train_info['avg_return'] += single_step['episode']['r']
                    train_info['avg_len'] += single_step['episode']['l']
                    episodes += 1

        loss_dict = agent.train(batch_size, update_rounds=update_rounds)
        train_info['train_step'] = agent.train_step
        if episodes > 0:
            train_info['avg_return'] /= episodes
            train_info['avg_len'] /= episodes
<<<<<<< HEAD
            train_info['train_step'] = agent.train_step
            train_info = {**train_info, **loss_dict}
        else:
            train_info = loss_dict
=======
        train_info = {**train_info, **loss_dict}
>>>>>>> 80a836f3
        return s_t, train_info

    return train_step


def train_off_policy_agent(batch_size=128, rollout_steps=100, update_rounds=1):

    def train_step(agent, envs, s_t):
        train_info = {'avg_return': 0, 'avg_len': 0}
        episodes = 0
        for _ in range(rollout_steps):
            agent_out = agent.act(s_t)
            a_t, lp_t = agent_out.actions, agent_out.logprobs
            s_tp1, r_t, done, info = envs.step(a_t)
            agent.remember(state=s_t,
                           action=a_t,
                           reward=r_t,
                           next_state=s_tp1,
                           done=done,
                           logprob=lp_t)
            s_t = s_tp1

            for single_step in info:
                if "episode" in single_step.keys():
                    train_info['avg_return'] += single_step['episode']['r']
                    train_info['avg_len'] += single_step['episode']['l']
                    episodes += 1

        loss_dict = defaultdict(lambda: 0)  # keeps track of average losses
        for epoch in range(update_rounds):
            epoch_info = agent.train(batch_size)
            for loss, value in epoch_info.items():
                loss_dict[loss] += (value / update_rounds)

        train_info['train_step'] = agent.train_step
        if episodes > 0:
            train_info['avg_return'] /= episodes
            train_info['avg_len'] /= episodes
<<<<<<< HEAD
            train_info['train_step'] = agent.train_step
            train_info = {**train_info, **loss_dict}
        else:
            train_info = loss_dict
=======
        train_info = {**train_info, **loss_dict}
>>>>>>> 80a836f3
        return s_t, train_info

    return train_step


@gin.configurable
def train_agent(agent, train_envs, test_env=None, training_steps=10 ** 5, batch_size=64, update_rounds=1,
                rollout_steps=100, init_params=None, output_dir="./output/", test_every=100):
    if not os.path.isdir(output_dir):
        os.makedirs(output_dir)

    if init_params is not None:
        assert isinstance(init_params, dict), f'init_params should be dict of optional parameters for init function'
    else:
        init_params = {}

    scores = []
    losses = []
    training_step = 0
    env_step = 0
    best_score = float('-inf')
    k = 0
    avg_r, avg_l = 0, 0

    print(f'{"*" * 42}\nSTARTING TRAINING\n{"*" * 42}')
    with tqdm(total=training_steps) as pbar:
        pbar.set_description('INITIALIZING')
        env_config = dict(batch_size=batch_size, rollout_steps=rollout_steps, num_envs=train_envs.num_envs,
                          update_rounds=update_rounds, training_steps=training_steps)
        if agent.on_policy:
            train_step_fn = train_on_policy_agent(batch_size=batch_size,
                                                  rollout_steps=rollout_steps,
                                                  update_rounds=update_rounds)
            agent.init(train_envs, rollout_steps, env_config=env_config, **init_params)
        else:
            train_step_fn = train_off_policy_agent(batch_size=batch_size,
                                                   rollout_steps=rollout_steps,
                                                   update_rounds=update_rounds)
            agent.init(train_envs, env_config=env_config, **init_params)

        state = train_envs.reset()
        pbar.set_description('TRAINING')
        while training_step <= training_steps:
            state, info = train_step_fn(agent, train_envs, s_t=state)
            training_step += update_rounds

            if test_env is not None and training_step > k * test_every:
                pbar.set_description('TESTING')
                scores = test_agent(agent, test_env, render=False)
                avg_score = np.mean(scores)
                if avg_score > best_score:
                    best_score = avg_score
                    agent.save(ver=k)
                k += 1
                info['test/score'] = avg_score
                pbar.set_description(f'[EVAL SCORE: {avg_score:4.0f}] TRAINING')

            if 'avg_return' in info:
                avg_r = info['avg_return']
                avg_l = info['avg_len']
            else:
                info['avg_return'] = avg_r
                info['avg_len'] = avg_l

            pbar.update(update_rounds)
            pbar.set_postfix(**info)

            if agent.is_logging:
                wandb.log(info)

    agent.save(ver=0)
    return agent, scores


def test_agent(agent, env, n_episodes=100, max_steps=500, render=True):
    scores = []
    for episode in range(1, n_episodes + 1):
        s_t = env.reset()
        step = 0
        score = 0
        done = False
        while not done and step < max_steps:
            if render:
                env.render()
            a_t = agent.act(s_t, training=False).actions
            s_tp1, r_t, done, info = env.step(a_t)
            s_t = s_tp1
            step += 1
            score += r_t
        scores.append(score)
    return np.array(scores)<|MERGE_RESOLUTION|>--- conflicted
+++ resolved
@@ -40,14 +40,7 @@
         if episodes > 0:
             train_info['avg_return'] /= episodes
             train_info['avg_len'] /= episodes
-<<<<<<< HEAD
-            train_info['train_step'] = agent.train_step
-            train_info = {**train_info, **loss_dict}
-        else:
-            train_info = loss_dict
-=======
         train_info = {**train_info, **loss_dict}
->>>>>>> 80a836f3
         return s_t, train_info
 
     return train_step
@@ -86,14 +79,7 @@
         if episodes > 0:
             train_info['avg_return'] /= episodes
             train_info['avg_len'] /= episodes
-<<<<<<< HEAD
-            train_info['train_step'] = agent.train_step
-            train_info = {**train_info, **loss_dict}
-        else:
-            train_info = loss_dict
-=======
         train_info = {**train_info, **loss_dict}
->>>>>>> 80a836f3
         return s_t, train_info
 
     return train_step
