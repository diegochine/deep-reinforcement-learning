--- conflicted
+++ resolved
@@ -21,38 +21,21 @@
 
 
 @gin.configurable
-<<<<<<< HEAD
 def get_agent(algo, env, output_dir, act_start_learning_rate=3e-4, buffer='uniform',
-              crit_start_learning_rate=None, schedule=True, wandb_params=None, gym_id=None, training_steps=10 ** 5,
+              crit_start_learning_rate=None, alpha_start_learning_rate=None, schedule=True, wandb_params=None, gym_id=None, training_steps=10 ** 5,
               log_dict=None):
     if log_dict is None:
         log_dict = dict()
     log_dict.update({'schedule': schedule})
 
-=======
-def get_agent(algo, env, output_dir, act_start_learning_rate=3e-4, buffer='uniform', crit_start_learning_rate=None,
-              alpha_start_learning_rate=None, schedule=True, wandb_params=None, gym_id=None, training_steps=10 ** 5):
->>>>>>> 320798e5
     if crit_start_learning_rate is None:
         crit_start_learning_rate = act_start_learning_rate
     if alpha_start_learning_rate is None:
         alpha_start_learning_rate = act_start_learning_rate
     if schedule:
-<<<<<<< HEAD
         act_learning_rate = tf.keras.optimizers.schedules.PolynomialDecay(act_start_learning_rate, training_steps, 0.)
         crit_learning_rate = tf.keras.optimizers.schedules.PolynomialDecay(crit_start_learning_rate, training_steps, 0.)
-=======
-        act_learning_rate = tf.keras.optimizers.schedules.PolynomialDecay(act_start_learning_rate,
-                                                                          training_steps,
-                                                                          act_start_learning_rate / 1000)
-        crit_learning_rate = tf.keras.optimizers.schedules.PolynomialDecay(crit_start_learning_rate,
-                                                                           training_steps,
-                                                                           crit_start_learning_rate / 1000)
-
-        alpha_learning_rate = tf.keras.optimizers.schedules.PolynomialDecay(alpha_start_learning_rate,
-                                                                            training_steps,
-                                                                            crit_start_learning_rate / 1000)
->>>>>>> 320798e5
+        alpha_learning_rate = tf.keras.optimizers.schedules.PolynomialDecay(alpha_start_learning_rate, training_steps, 0.)
     else:
         act_learning_rate = act_start_learning_rate
         crit_learning_rate = crit_start_learning_rate
@@ -145,11 +128,7 @@
         agent = agents.DDPG(state_shape, action_shape, actor_critic=ac, buffer=buffer,
                             actor_opt=a_opt, critic_opt=c_opt,
                             action_bounds=bounds, name='ddpg', wandb_params=wandb_params, save_dir=output_dir,
-<<<<<<< HEAD
                             log_dict=log_dict)
-=======
-                            log_dict={'actor_learning_rate': act_start_learning_rate,
-                                      'critic_learning_rate': crit_start_learning_rate})
     elif algo == 'sac':
         assert isinstance(action_space, gym.spaces.Box), 'sac only works in continuous spaces'
         action_shape = action_space.shape
@@ -172,7 +151,6 @@
                            log_dict={'actor_learning_rate': act_start_learning_rate,
                                      'critic_learning_rate': crit_start_learning_rate,
                                      'alpha_learning_rate': alpha_start_learning_rate})
->>>>>>> 320798e5
     else:
         raise ValueError(f'unsupported algorithm {algo}')
     return agent
@@ -188,11 +166,7 @@
             for i, single_step in enumerate(info):
                 # handle TimeLimit wrapper
                 if 'TimeLimit.truncated' in single_step:
-<<<<<<< HEAD
                     done[i] = not single_step['TimeLimit.truncated']
-=======
-                    done[i] = not info[i]['TimeLimit.truncated']
->>>>>>> 320798e5
                 if "episode" in single_step:
                     train_info['avg_return'].append(single_step['episode']['r'])
                     train_info['avg_len'].append(single_step['episode']['l'])
@@ -223,11 +197,7 @@
             for i, single_step in enumerate(info):
                 # handle TimeLimit wrapper
                 if 'TimeLimit.truncated' in single_step:
-<<<<<<< HEAD
                     done[i] = not single_step['TimeLimit.truncated']
-=======
-                    done[i] = not info[i]['TimeLimit.truncated']
->>>>>>> 320798e5
                 if "episode" in single_step:
                     train_info['avg_return'].append(single_step['episode']['r'])
                     train_info['avg_len'].append(single_step['episode']['l'])
@@ -382,13 +352,10 @@
         agent = agents.DDPG.load(path, ver=ver, training=False)
     elif algo == 'ppo':
         agent = agents.PPO.load(path, ver=ver, training=False)
-<<<<<<< HEAD
     elif algo == 'qrdqn':
         agent = agents.QRDQNAgent.load(path, ver=ver, training=False)
-=======
     elif algo == 'sac':
         agent = agents.SAC.load(path, ver=ver, training=False)
->>>>>>> 320798e5
     else:
         raise ValueError(f'unsupported algorithm {algo}')
     return agent
