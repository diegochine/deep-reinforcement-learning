import os
import random
from collections import defaultdict

import gymnasium as gym
import numpy as np
import tensorflow as tf
import gin
import wandb
from tensorflow.keras.optimizers import Adam
from tqdm import tqdm

import pyagents.agents as agents
import pyagents.networks as networks


@gin.configurable
def get_optimizer(learning_rate=0.001):
    return Adam(learning_rate=learning_rate)


@gin.configurable
def get_agent(algo, env, output_dir, act_start_learning_rate=3e-4, buffer='uniform',
              crit_start_learning_rate=None, alpha_start_learning_rate=None, schedule=True, wandb_params=None,
              gym_id=None, training_steps=10 ** 5,
              log_dict=None):
    if log_dict is None:
        log_dict = dict()
    log_dict.update({'schedule': schedule})

    if crit_start_learning_rate is None:
        crit_start_learning_rate = act_start_learning_rate
    if alpha_start_learning_rate is None:
        alpha_start_learning_rate = act_start_learning_rate
    if schedule:
        act_learning_rate = tf.keras.optimizers.schedules.PolynomialDecay(act_start_learning_rate, training_steps, 0.)
        crit_learning_rate = tf.keras.optimizers.schedules.PolynomialDecay(crit_start_learning_rate, training_steps, 0.)
        alpha_learning_rate = tf.keras.optimizers.schedules.PolynomialDecay(alpha_start_learning_rate, training_steps,
                                                                            0.)
    else:
        act_learning_rate = act_start_learning_rate
        crit_learning_rate = crit_start_learning_rate
        alpha_learning_rate = alpha_start_learning_rate

    if isinstance(env, gym.vector.VectorEnv):
        state_shape = env.single_observation_space.shape
        action_space = env.single_action_space
    else:
        state_shape = env.observation_space.shape
        action_space = env.action_space

    if wandb_params is not None:
        wandb_params['group'] = gym_id

    if isinstance(action_space, gym.spaces.Discrete):
        action_shape = action_space.n
        output = 'softmax'
        bounds = None
    else:
        action_shape = action_space.shape
        output = 'gaussian'
        bounds = (action_space.low, action_space.high)

    if algo in ('vpg', 'ppo'):
        if isinstance(action_space, gym.spaces.Discrete):
            action_shape = (action_shape,)
        a_net = networks.PolicyNetwork(state_shape, action_shape, output=output, bounds=bounds)
        v_net = networks.ValueNetwork(state_shape)
        a_opt = get_optimizer(learning_rate=act_learning_rate)
        v_opt = get_optimizer(learning_rate=crit_learning_rate)
        log_dict['actor_learning_rate'] = act_start_learning_rate
        log_dict['critic_learning_rate'] = crit_start_learning_rate
        if algo == 'vpg':
            agent = agents.VPG(state_shape, action_shape,
                               actor=a_net, critic=v_net, actor_opt=a_opt, critic_opt=v_opt,
                               name='vpg', wandb_params=wandb_params, save_dir=output_dir,
                               log_dict=log_dict)
        else:
            agent = agents.PPO(state_shape, action_shape,
                               actor=a_net, critic=v_net, actor_opt=a_opt, critic_opt=v_opt,
                               name='ppo', wandb_params=wandb_params, save_dir=output_dir,
                               log_dict=log_dict)
    elif algo == 'a2c':
        ac_net = networks.SharedBackboneACNetwork(state_shape, action_shape, output=output, bounds=bounds)
        opt = get_optimizer(learning_rate=act_learning_rate)
        log_dict['learning_rate'] = act_start_learning_rate
        agent = agents.A2C(state_shape, action_shape, actor_critic=ac_net, opt=opt,
                           name='a2c', wandb_params=wandb_params, save_dir=output_dir,
                           log_dict=log_dict)
    elif algo == 'dqn':
        assert isinstance(action_space, gym.spaces.Discrete), 'DQN only works in discrete environments'
        action_shape = action_space.n
        log_dict['learning_rate'] = act_start_learning_rate
        q_net = networks.DiscreteQNetwork(state_shape, action_shape)
        optim = Adam(learning_rate=act_learning_rate)
        agent = agents.DQNAgent(state_shape, action_shape, q_network=q_net, buffer=buffer, optimizer=optim,
                                name='dqn', wandb_params=wandb_params, save_dir=output_dir,
                                log_dict=log_dict)
    elif algo == 'c51':
        assert isinstance(action_space, gym.spaces.Discrete), 'DQN only works in discrete environments'
        action_shape = action_space.n
        log_dict['learning_rate'] = act_learning_rate
        q_net = networks.C51QNetwork(state_shape, action_shape)
        optim = get_optimizer(act_learning_rate)
        agent = agents.C51DQNAgent(state_shape, action_shape, q_net, buffer=buffer, optimizer=optim,
                                   name='c51', wandb_params=wandb_params, save_dir=output_dir,
                                   log_dict=log_dict)
    elif algo == 'qrdqn':
        assert isinstance(action_space, gym.spaces.Discrete), 'DQN only works in discrete environments'
        action_shape = action_space.n
        log_dict['learning_rate'] = act_learning_rate
        q_net = networks.QRQNetwork(state_shape, action_shape)
        optim = Adam(learning_rate=act_learning_rate, epsilon=0.01 / 32)
        agent = agents.QRDQNAgent(state_shape, action_shape, q_net, buffer=buffer, optimizer=optim,
                                  name='qrdqn', wandb_params=wandb_params, save_dir=output_dir,
                                  log_dict=log_dict)

    elif algo == 'ddpg':
        assert isinstance(action_space, gym.spaces.Box), 'DDPG only works in continuous spaces'
        pi_params = {'bounds': bounds,
                     'out_params': {'activation': 'tanh'}}
        q_params = {}
        ac = networks.ACNetwork(state_shape=state_shape, action_shape=action_shape,
                                pi_out='continuous', pi_params=pi_params, q_params=q_params)
        a_opt = get_optimizer(learning_rate=act_learning_rate)
        c_opt = get_optimizer(learning_rate=crit_learning_rate)
        log_dict['actor_learning_rate'] = act_start_learning_rate
        log_dict['critic_learning_rate'] = crit_start_learning_rate
        agent = agents.DDPG(state_shape, action_shape, actor_critic=ac, buffer=buffer,
                            actor_opt=a_opt, critic_opt=c_opt,
                            action_bounds=bounds, name='ddpg', wandb_params=wandb_params, save_dir=output_dir,
                            log_dict=log_dict)
    elif algo == 'sac':
        assert isinstance(action_space, gym.spaces.Box), 'sac only works in continuous spaces'
        action_shape = action_space.shape
        bounds = (action_space.low, action_space.high)

        a_net = networks.PolicyNetwork(state_shape, action_shape, output='gaussian', bounds=bounds,
                                       activation='relu', out_params={'state_dependent_std': True,
                                                                      'mean_activation': None})
        q1_net = networks.QNetwork(state_shape=state_shape, action_shape=action_shape)
        q2_net = networks.QNetwork(state_shape=state_shape, action_shape=action_shape)
        a_opt = get_optimizer(learning_rate=act_learning_rate)
        c1_opt = get_optimizer(learning_rate=crit_learning_rate)
        c2_opt = get_optimizer(learning_rate=crit_learning_rate)
        alpha_opt = get_optimizer(learning_rate=alpha_learning_rate)

        agent = agents.SAC(state_shape, action_shape, actor=a_net, buffer=buffer,
                           critic=q1_net, actor_opt=a_opt, critic1_opt=c1_opt,
                           critic2=q2_net, critic2_opt=c2_opt,
                           alpha_opt=alpha_opt, wandb_params=wandb_params, save_dir=output_dir,
                           log_dict={'actor_learning_rate': act_start_learning_rate,
                                     'critic_learning_rate': crit_start_learning_rate,
                                     'alpha_learning_rate': alpha_start_learning_rate})
    elif algo == 'iqn':
        assert isinstance(action_space, gym.spaces.Discrete), 'IQN only works in discrete spaces'
        action_shape = action_space.n
        log_dict['learning_rate'] = act_start_learning_rate
        q_net = networks.IQNetwork(state_shape, action_shape)
        optim = get_optimizer(act_start_learning_rate)
        agent = agents.IQNAgent(state_shape, action_shape, q_net, buffer=buffer, optimizer=optim,
                                name='iqn', wandb_params=wandb_params, save_dir=output_dir,
                                log_dict=log_dict)
    else:
        raise ValueError(f'unsupported algorithm {algo}')
    return agent


def get_train_step_fn(batch_size=128, rollout_steps=100, update_rounds=1):
    def train_step(agent, envs, s_t):
        train_info = defaultdict(lambda: list())
        for _ in range(rollout_steps):
            agent_out = agent.act(s_t)
            a_t, lp_t = agent_out.actions, agent_out.logprobs
            s_tp1, r_t, terminated, truncated, info = envs.step(a_t)
            if 'final_info' in info:
                for single_step in filter(lambda x: x is not None, info['final_info']):
                    train_info['avg_ret'].append(single_step['episode']['r'])
                    train_info['avg_len'].append(single_step['episode']['l'])

            agent.remember(state=s_t,
                           action=a_t,
                           reward=r_t,
                           next_state=s_tp1,
                           done=terminated,
                           logprob=lp_t)
            s_t = s_tp1

        # training
        if agent.on_policy:
            loss_dict = agent.train(batch_size, update_rounds=update_rounds)
        else:
            loss_dict = defaultdict(lambda: 0)  # keeps track of average losses
            for _ in range(update_rounds):
                epoch_info = agent.train(batch_size)
                for loss, value in epoch_info.items():
                    loss_dict[loss] += (value / update_rounds)

        train_info['train_step'] = agent.train_step
        train_info = {**train_info, **loss_dict}
        return s_t, train_info

    return train_step


def train_off_policy_agent(batch_size=128, rollout_steps=100, update_rounds=1):
    def train_step(agent, envs, s_t):
        train_info = defaultdict(lambda: list())
        for _ in range(rollout_steps):
            agent_out = agent.act(s_t)
            a_t, lp_t = agent_out.actions, agent_out.logprobs
            s_tp1, r_t, terminated, truncated, info = envs.step(a_t)
            if 'final_info' in info:
                for single_step in filter(lambda x: x is not None, info['final_info']):
                    train_info['avg_ret'].append(single_step['episode']['r'])
                    train_info['avg_len'].append(single_step['episode']['l'])

            agent.remember(state=s_t,
                           action=a_t,
                           reward=r_t,
                           next_state=s_tp1,
                           done=terminated,
                           logprob=lp_t)
            s_t = s_tp1

        loss_dict = defaultdict(lambda: 0)  # keeps track of average losses
        for _ in range(update_rounds):
            epoch_info = agent.train(batch_size)
            for loss, value in epoch_info.items():
                loss_dict[loss] += (value / update_rounds)

        train_info['train_step'] = agent.train_step
        train_info = {**train_info, **loss_dict}
        return s_t, train_info

    return train_step


@gin.configurable
def train_agent(agent, train_envs, test_env=None, train_step_fn=None, training_steps=10 ** 5, batch_size=64,
                update_rounds=1,
                rollout_steps=100, init_params=None, output_dir="./output/", test_every=100, seed=42, test_rounds=100,
                unique_seed=False):
    """Performs training of the agent on given train_envs for training_steps, optionally testing the agents
       every test_rounds if test_env is provided. unique_seed forces the same seed(s) for training and testing."""
    if not os.path.isdir(output_dir):
        os.makedirs(output_dir)

    if init_params is not None:
        assert isinstance(init_params, dict), f'init_params should be dict of optional parameters for init function'
    else:
        init_params = {}

    training_step = 0
    best_score = float('-inf')
    ver = 1
    episodes = 0
<<<<<<< HEAD
    scores = test_agent(agent, test_env, seed=seed, n_episodes=test_rounds, render=False)
    if agent.is_logging:
        wandb.log({'train_step': 0, 'test/score': np.mean(scores)})
=======
    scores = test_agent(agent, test_env, seed=seed, n_episodes=test_rounds)
    if agent.is_logging:
        wandb.log({'train_step': 0, 'test/score': np.mean(scores)})
    info = dict(avg_ret=np.mean(scores), avg_len=0)
>>>>>>> ea14b55a
    print(f'{"*" * 42}\nSTARTING TRAINING\n{"*" * 42}')
    with tqdm(total=training_steps) as pbar:
        pbar.set_description('INITIALIZING')
        env_config = dict(batch_size=batch_size, rollout_steps=rollout_steps, num_envs=train_envs.num_envs,
                          update_rounds=update_rounds, training_steps=training_steps)

        if train_step_fn is None:
            train_step_fn = get_train_step_fn(batch_size=batch_size,
                                              rollout_steps=rollout_steps,
                                              update_rounds=update_rounds)

        if agent.on_policy:
            agent.init(train_envs, rollout_steps, env_config=env_config, **init_params)
        else:
            agent.init(train_envs, env_config=env_config, **init_params)

<<<<<<< HEAD
        state = train_envs.reset()  # seed=seed
=======
        state, new_info = train_envs.reset() #seed=seed
        info.update(new_info)

>>>>>>> ea14b55a
        if not unique_seed:
            seed = ((seed ** 2) + 33) // 2  # generate new random seed for testing, pretty arbitrary here
        pbar.set_description('TRAINING')
        while training_step <= training_steps:
            state, new_info = train_step_fn(agent, train_envs, s_t=state)
            training_step += update_rounds
            info.update(new_info)

            if test_env is not None and training_step > ver * test_every:
                pbar.set_description('TESTING')
                scores = test_agent(agent, test_env, seed=seed, n_episodes=test_rounds)
                avg_score = np.mean(scores)
                if avg_score > best_score:
                    best_score = avg_score
                    agent.save(ver=ver)
                ver += 1
                info['test/score'] = avg_score
                pbar.set_description(f'[EVAL SCORE: {avg_score:4.0f}] TRAINING')

            if agent.is_logging:
                info['avg_ret'] = np.mean(info['avg_ret'])
                info['avg_len'] = np.mean(info['avg_len'])
                wandb.log(info)

            pbar.update(update_rounds)
            pbar.set_postfix(**info)

    agent.save(ver=0)
    return agent, scores


def test_agent(agent, envs, seed, n_episodes):
    def no_vec_test(env, s_t):
        score, episode = 0, 0
        s_t = tf.expand_dims(s_t, axis=0)
        a_t = agent.act(s_t, training=False).actions[0]
        s_tp1, _, terminated, truncated, info = env.step(a_t)
        if "episode" in info.keys():
            score = [info['episode']['r']]
            episode = 1
        if terminated:
            s_tp1, info = envs.reset()
        return score, episode, s_tp1

    def vec_test(envs, s_t):
        episodes = 0
        scores = []
        a_t = agent.act(s_t, training=False).actions
        s_tp1, _, _, _, info = envs.step(a_t)
        if 'final_info' in info:
            for single_step in filter(lambda x: x is not None, info['final_info']):
                scores.append(single_step['episode']['r'])
                episodes += 1
        return scores, episodes, s_tp1

    scores = []
    episode = 0
<<<<<<< HEAD
    s_t = envs.reset()  # seed=seed
=======
    s_t, info = envs.reset(seed=seed)
>>>>>>> ea14b55a
    test_step_fn = vec_test if isinstance(envs, gym.vector.VectorEnv) else no_vec_test
    while episode < n_episodes:
        step_scores, step_episodes, s_t = test_step_fn(envs, s_t)
        if step_episodes > 0:
            episode += step_episodes
            scores += step_scores
    return np.array(scores)


def load_agent(algo, path, ver):
    if algo == 'dqn':
        agent = agents.DQNAgent.load(path, ver=ver, epsilon=0.00, training=False)
    elif algo == 'c51':
        agent = agents.C51DQNAgent.load(path, ver=ver, training=False)
    elif algo == 'vpg':
        agent = agents.VPG.load(path, ver=ver, training=False)
    elif algo == 'a2c':
        agent = agents.A2C.load(path, ver=ver, training=False)
    elif algo == 'ddpg':
        agent = agents.DDPG.load(path, ver=ver, training=False)
    elif algo == 'ppo':
        agent = agents.PPO.load(path, ver=ver, training=False)
    elif algo == 'qrdqn':
        agent = agents.QRDQNAgent.load(path, ver=ver, training=False)
    elif algo == 'sac':
        agent = agents.SAC.load(path, ver=ver, training=False)
    else:
        raise ValueError(f'unsupported algorithm {algo}')
    return agent


@gin.configurable
def get_envs(n_envs, gym_id, seed, capture_video, output_dir, frame_stack=1, async_envs=False, no_vect=False,
             record_every=10, rew_fn=lambda r: r):
    """Creates vectorized environments."""

    def make_env(gym_id, seed, idx, capture_video, output_dir):
        """Auxiliary functions used by gym.vector to create the individual env."""

        def thunk():
            if not os.path.isdir(output_dir):
                os.mkdir(output_dir)
            env = gym.make(gym_id, render_mode='human' if capture_video else None)

            if capture_video and idx == 0:
                if not os.path.isdir(f"{output_dir}/videos"):
                    os.mkdir(f"{output_dir}/videos")
                env = gym.wrappers.RecordVideo(env, f"{output_dir}/videos",
                                               episode_trigger=lambda e: (e % record_every) == 5)

            if frame_stack > 1:
                env = gym.wrappers.FrameStack(env, num_stack=frame_stack)
            env = gym.wrappers.RecordEpisodeStatistics(env)
<<<<<<< HEAD
            # env.seed(seed)
            # env.action_space.seed(seed)
            # env.observation_space.seed(seed)
=======
>>>>>>> ea14b55a
            return env

        return thunk

    if no_vect:
        envs = make_env(gym_id, seed, 0, capture_video, output_dir)()
    else:
        if async_envs:
            vec_fn = gym.vector.AsyncVectorEnv
        else:
            vec_fn = gym.vector.SyncVectorEnv
        envs = vec_fn(
            [make_env(gym_id, seed + i, i, capture_video if i == 0 else False, output_dir)
             for i in range(n_envs)])

    return envs


def reset_random_seed(seed):
    os.environ['PYTHONHASHSEED'] = str(seed)
    tf.random.set_seed(seed)
    np.random.seed(seed)
    random.seed(seed)<|MERGE_RESOLUTION|>--- conflicted
+++ resolved
@@ -35,8 +35,7 @@
     if schedule:
         act_learning_rate = tf.keras.optimizers.schedules.PolynomialDecay(act_start_learning_rate, training_steps, 0.)
         crit_learning_rate = tf.keras.optimizers.schedules.PolynomialDecay(crit_start_learning_rate, training_steps, 0.)
-        alpha_learning_rate = tf.keras.optimizers.schedules.PolynomialDecay(alpha_start_learning_rate, training_steps,
-                                                                            0.)
+        alpha_learning_rate = tf.keras.optimizers.schedules.PolynomialDecay(alpha_start_learning_rate, training_steps, 0.)
     else:
         act_learning_rate = act_start_learning_rate
         crit_learning_rate = crit_start_learning_rate
@@ -63,7 +62,7 @@
 
     if algo in ('vpg', 'ppo'):
         if isinstance(action_space, gym.spaces.Discrete):
-            action_shape = (action_shape,)
+            action_shape = (action_shape, )
         a_net = networks.PolicyNetwork(state_shape, action_shape, output=output, bounds=bounds)
         v_net = networks.ValueNetwork(state_shape)
         a_opt = get_optimizer(learning_rate=act_learning_rate)
@@ -255,16 +254,10 @@
     best_score = float('-inf')
     ver = 1
     episodes = 0
-<<<<<<< HEAD
-    scores = test_agent(agent, test_env, seed=seed, n_episodes=test_rounds, render=False)
-    if agent.is_logging:
-        wandb.log({'train_step': 0, 'test/score': np.mean(scores)})
-=======
     scores = test_agent(agent, test_env, seed=seed, n_episodes=test_rounds)
     if agent.is_logging:
         wandb.log({'train_step': 0, 'test/score': np.mean(scores)})
     info = dict(avg_ret=np.mean(scores), avg_len=0)
->>>>>>> ea14b55a
     print(f'{"*" * 42}\nSTARTING TRAINING\n{"*" * 42}')
     with tqdm(total=training_steps) as pbar:
         pbar.set_description('INITIALIZING')
@@ -279,15 +272,15 @@
         if agent.on_policy:
             agent.init(train_envs, rollout_steps, env_config=env_config, **init_params)
         else:
+            if train_step_fn is None:
+                train_step_fn = train_off_policy_agent(batch_size=batch_size,
+                                                       rollout_steps=rollout_steps,
+                                                       update_rounds=update_rounds)
             agent.init(train_envs, env_config=env_config, **init_params)
 
-<<<<<<< HEAD
-        state = train_envs.reset()  # seed=seed
-=======
         state, new_info = train_envs.reset() #seed=seed
         info.update(new_info)
 
->>>>>>> ea14b55a
         if not unique_seed:
             seed = ((seed ** 2) + 33) // 2  # generate new random seed for testing, pretty arbitrary here
         pbar.set_description('TRAINING')
@@ -345,11 +338,7 @@
 
     scores = []
     episode = 0
-<<<<<<< HEAD
-    s_t = envs.reset()  # seed=seed
-=======
     s_t, info = envs.reset(seed=seed)
->>>>>>> ea14b55a
     test_step_fn = vec_test if isinstance(envs, gym.vector.VectorEnv) else no_vec_test
     while episode < n_episodes:
         step_scores, step_episodes, s_t = test_step_fn(envs, s_t)
@@ -403,12 +392,9 @@
             if frame_stack > 1:
                 env = gym.wrappers.FrameStack(env, num_stack=frame_stack)
             env = gym.wrappers.RecordEpisodeStatistics(env)
-<<<<<<< HEAD
             # env.seed(seed)
             # env.action_space.seed(seed)
             # env.observation_space.seed(seed)
-=======
->>>>>>> ea14b55a
             return env
 
         return thunk
